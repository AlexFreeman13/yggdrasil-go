--- conflicted
+++ resolved
@@ -562,54 +562,11 @@
 	t.core.router.updateTable(t, &newTable)
 }
 
-<<<<<<< HEAD
-// Starts the switch worker
-func (t *switchTable) start() error {
-	t.core.log.Infoln("Starting switch")
-	// There's actually nothing to do to start it...
-	return nil
-}
-
-type closerInfo struct {
-	elem tableElem
-	dist int
-}
-
-// Return a map of ports onto distance, keeping only ports closer to the destination than this node
-// If the map is empty (or nil), then no peer is closer
-func (t *switchTable) getCloser(dest []byte) []closerInfo {
-	table := t.getTable()
-	myDist := table.self.dist(dest)
-	if myDist == 0 {
-		// Skip the iteration step if it's impossible to be closer
-		return nil
-	}
-	t.queues.closer = t.queues.closer[:0]
-	for _, info := range table.elems {
-		dist := info.locator.dist(dest)
-		if dist < myDist {
-			t.queues.closer = append(t.queues.closer, closerInfo{info, dist})
-		}
-	}
-	return t.queues.closer
-}
-
-// Returns true if the peer is closer to the destination than ourself
-func (t *switchTable) portIsCloser(dest []byte, port switchPort) bool {
-	table := t.getTable()
-	if info, isIn := table.elems[port]; isIn {
-		theirDist := info.locator.dist(dest)
-		myDist := table.self.dist(dest)
-		return theirDist < myDist
-	}
-	return false
-=======
 func (t *lookupTable) _init() {
 	// WARNING: this relies on the convention that the self port is 0
 	self := tableElem{locator: t.self} // create self elem
 	t._start = self                    // initialize _start to self
 	t._insert(&self)                   // insert self into table
->>>>>>> d9fd68f1
 }
 
 func (t *lookupTable) _insert(elem *tableElem) {
